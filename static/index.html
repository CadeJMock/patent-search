<!DOCTYPE html>
<html lang="en">
<head>
    <meta charset="UTF-8">
    <meta name="viewport" content="width=device-width, initial-scale=1.0">
    <title>Patent Finder</title>
    <link rel="stylesheet" href="styles.css">
</head>
<body>
    <div class="container">
        <div class="header-container">
            <img src="../resources/Fish.png" alt="Black Marlin" class="logo-left">
            <img src="../resources/Fish.png" alt="Black Marlin" class="logo-right">
            <div class="title-container">
                <h1>Black Marlin</h1>
                <h2>Patent Finder</h2>
            </div>
        </div>
        <div class="search-container">
<<<<<<< HEAD
            <form id="search-form">
                <div class="input-group">
                    <label for="id-input">Patent ID:</label>
                    <input type="text" id="id-input" placeholder="Enter Patent ID">
                </div>
                <div class="input-group">
                    <label for="title-input">Title:</label>
                    <input type="text" id="title-input" placeholder="Enter Patent Title">
                </div>
                <div class="input-group">
                    <label for="date-input">Date:</label>
                    <input type="date" id="date-input">
                </div>
                <button type="submit" id="search-button">Search</button>
            </form>
=======
            <div class="search-input-wrapper">
                <input type="text" id="search-input" placeholder="Search for patents...">
                <div class="tooltip-container">
                    <span class="info-icon" id="tooltip-icon">i</span>
                    <span class="tooltip-text">Enter your search term to find patents matching the title, ID, authors, or dates.</br></br>Dates are formatted in:</br>'YYYY-MM-DD'</span>
                </div>
            </div>
            <button id="search-button">Search</button>
>>>>>>> ac34edbe
        </div>

        <div id="loading" class="loading" style="display: none;">Searching...</div>

        <div id="results">
            <!-- results will be displayed here -->
            <p class="no-results">Enter a search term to find patents.</p>
        </div>
    </div>

    <script src="script.js"></script>
</body>
</html><|MERGE_RESOLUTION|>--- conflicted
+++ resolved
@@ -17,32 +17,31 @@
             </div>
         </div>
         <div class="search-container">
-<<<<<<< HEAD
-            <form id="search-form">
-                <div class="input-group">
-                    <label for="id-input">Patent ID:</label>
-                    <input type="text" id="id-input" placeholder="Enter Patent ID">
-                </div>
-                <div class="input-group">
-                    <label for="title-input">Title:</label>
-                    <input type="text" id="title-input" placeholder="Enter Patent Title">
-                </div>
-                <div class="input-group">
-                    <label for="date-input">Date:</label>
-                    <input type="date" id="date-input">
-                </div>
-                <button type="submit" id="search-button">Search</button>
-            </form>
-=======
             <div class="search-input-wrapper">
-                <input type="text" id="search-input" placeholder="Search for patents...">
+                <form id="search-form">
+                    <div class="input-group">
+                        <label for="id-input">Patent ID:</label>
+                        <input type="text" id="id-input" placeholder="Enter Patent ID">
+                    </div>
+                    <div class="input-group">
+                        <label for="title-input">Title:</label>
+                        <input type="text" id="title-input" placeholder="Enter Patent Title">
+                    </div>
+                    <div class="input-group">
+                        <label for="author-input">Author(s):</label>
+                        <input type="author" id="author-input" placeholder="Enter Patent Author(s)">
+                    </div>
+                    <div class="input-group">
+                        <label for="date-input">Date:</label>
+                        <input type="date" id="date-input">
+                    </div>
+                    <button type="submit" id="search-button">Search</button>
+                </form>
                 <div class="tooltip-container">
                     <span class="info-icon" id="tooltip-icon">i</span>
-                    <span class="tooltip-text">Enter your search term to find patents matching the title, ID, authors, or dates.</br></br>Dates are formatted in:</br>'YYYY-MM-DD'</span>
+                    <span class="tooltip-text">Enter your search term to find patents matching the ID, title, authors, or dates.</br></br>Dates are formatted in:</br>'YYYY-MM-DD'</span>
                 </div>
             </div>
-            <button id="search-button">Search</button>
->>>>>>> ac34edbe
         </div>
 
         <div id="loading" class="loading" style="display: none;">Searching...</div>
